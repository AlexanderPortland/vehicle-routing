--- conflicted
+++ resolved
@@ -1,9 +1,5 @@
-<<<<<<< HEAD
 use std::collections::HashSet;
-use std::time::Instant;
-=======
 use std::time::{Duration, Instant};
->>>>>>> 5c86ca52
 
 use crate::VRPInstance;
 use crate::common::{Route, Stop};
@@ -137,7 +133,6 @@
         return true;
     }
 
-<<<<<<< HEAD
     pub fn solve(&mut self) {
         println!("\n\n------- INIT ------");
         self.construct();
@@ -182,88 +177,18 @@
 
         self.assert_sanity_solution(&best);
         println!("solver is {:?} w/ cost {:?} \nin {:?}", best, best.cost(), start.elapsed());
-=======
-    // * Simulated Annealing
-    // pub fn calculate_initial_temperature(&mut self) -> f64 {
-    //     let cost = self.vrp_solution.cost();
-    //     let mut avg_delta_of_bad_moves = 0f64;
-    //     let mut number_of_worse_moves = 0;
-    //     for i in 0..1000 {
-    //         let old = self.vrp_solution.clone();
-    //         let stop = self.random_destroy();
-    //         if !self.random_repair(stop) {
-    //             self.vrp_solution = old;
-    //             continue;
-    //         }
-    //         let new_cost = self.vrp_solution.cost();
-    //         if new_cost > cost {
-    //             let delta = new_cost - cost;
-    //             avg_delta_of_bad_moves = ((avg_delta_of_bad_moves * number_of_worse_moves as f64)
-    //                 + delta)
-    //                 / ((number_of_worse_moves + 1) as f64);
-    //             number_of_worse_moves += 1;
-    //         }
-    //     }
-    //     let percentage_of_worse_moves: f64 = number_of_worse_moves as f64 / 1000f64;
-    //     return avg_delta_of_bad_moves
-    //         / ((0.97 - 1f64 + percentage_of_worse_moves) / percentage_of_worse_moves).ln();
-    // }
-
-
-    pub fn solve(&mut self) -> VRPSolution<'a> {
-        self.construct();
-        
-        let alpha = 0.98;
-        let mut incumbent_cost = self.vrp_solution.cost();
-        let mut best = self.vrp_solution.clone();
-        let start = Instant::now();
-        while start.elapsed() < Duration::from_secs(15) {
-            let old_solution = self.vrp_solution.clone();
-            let stop = self.random_destroy();
-            if !self.random_repair(stop) {
-                self.vrp_solution = old_solution;
-                continue;
-            }
-
-            let new_cost = self.vrp_solution.cost();
-            if new_cost < best.cost() {
-                println!("NEW BEST COST: {:?}", new_cost);
-                best = self.vrp_solution.clone();
-            }
-
-            let delta = new_cost - incumbent_cost;
-            if delta < 0f64 || rand::random::<f64>() < 0.02_f64 { // accept move
-                // println!("accepting move to {:?}", self.vrp_solution);
-                incumbent_cost = self.vrp_solution.cost();
-            } else { // reject move
-                
-                // println!("reverting back to {:?}", self.vrp_solution);
-                self.vrp_solution = old_solution;
-            }
-            // temperature *= alpha;
-        }
-
-        println!("solution: {:?}", best);
-        self.assert_sanity_solution(&best);
-
-        return best;
->>>>>>> 5c86ca52
     }
 
     fn assert_sanity_solution(&mut self, sol: &VRPSolution) {
         let mut total_cost = 0f64;
-<<<<<<< HEAD
+
         for route in &sol.routes {
-=======
-        for route in sol.routes.iter() {
->>>>>>> 5c86ca52
             route.assert_sanity();
             total_cost += route.cost();
             if route.used_capacity() > self.vrp_instance.vehicle_capacity {
                 panic!("Route ({}) failed", route.to_string());
             }
         }
-
     }
 
     fn remove_worst_stop(&mut self, tabu: &Vec<Stop>) -> (Stop, usize) {
