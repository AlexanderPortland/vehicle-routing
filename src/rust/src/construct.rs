use std::sync::Arc;

use crate::{common::Stop, old_solver::VRPSolution, vrp_instance::VRPInstance};


<<<<<<< HEAD
pub fn greedy<'a>(vrp_instance: Arc<VRPInstance>) -> Option<VRPSolution> {
=======

pub fn greedy(vrp_instance: &Arc<VRPInstance>) -> VRPSolution {
>>>>>>> 79a3c8ee
    let mut sol = VRPSolution::new(vrp_instance.clone());
    for customer_idx in 1..vrp_instance.num_customers {
        let demand = vrp_instance.demand_of_customer[customer_idx];
        println!("considering customer {:?}", customer_idx);
        let mut found = false;
        for vehicle_idx in 0..vrp_instance.num_vehicles {
            if (vrp_instance.vehicle_capacity - sol.routes[vehicle_idx].used_capacity())
                >= demand
            {
                println!("adding customer {:?}", customer_idx);
                let len = sol.routes[vehicle_idx].stops().len();
                sol.routes[vehicle_idx].add_stop_to_index(
                    Stop::new(customer_idx.try_into().unwrap(), demand),
                    len,
                );
                found = true;
                break;
            }
        }
        if !found { panic!("greedy strategy doesn't work here!!"); }
    }
    sol
}<|MERGE_RESOLUTION|>--- conflicted
+++ resolved
@@ -3,12 +3,7 @@
 use crate::{common::Stop, old_solver::VRPSolution, vrp_instance::VRPInstance};
 
 
-<<<<<<< HEAD
-pub fn greedy<'a>(vrp_instance: Arc<VRPInstance>) -> Option<VRPSolution> {
-=======
-
 pub fn greedy(vrp_instance: &Arc<VRPInstance>) -> VRPSolution {
->>>>>>> 79a3c8ee
     let mut sol = VRPSolution::new(vrp_instance.clone());
     for customer_idx in 1..vrp_instance.num_customers {
         let demand = vrp_instance.demand_of_customer[customer_idx];
