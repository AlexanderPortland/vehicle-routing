use std::sync::Arc;

use rand::seq::SliceRandom;
use rand::{Rng, SeedableRng, rng};
use rand_distr::{Distribution, Normal};

use crate::common::Route;
use crate::dbg_println;
use crate::{common::Stop, common::VRPSolution, vrp_instance::VRPInstance};
use rand::rngs::StdRng;
use std::cmp::Reverse;

pub fn greedy(vrp_instance: &Arc<VRPInstance>) -> VRPSolution {
    let mut customer_nos: Vec<usize> = (1..vrp_instance.num_customers).collect();
    customer_nos.sort_by_key(|&i| Reverse(vrp_instance.demand_of_customer[i]));

    let mut sol = VRPSolution::new(vrp_instance.clone());

    for cust_no in customer_nos {
        let demand = vrp_instance.demand_of_customer[cust_no];
        let mut found = false;
        for vehicle_idx in 0..vrp_instance.num_vehicles {
            if vrp_instance.vehicle_capacity - sol.routes[vehicle_idx].used_capacity() >= demand {
                let len = sol.routes[vehicle_idx].stops().len();
                sol.routes[vehicle_idx]
                    .add_stop_to_index(Stop::new(cust_no.try_into().unwrap(), demand), len);

                found = true;
                break;
            }
        }
        if !found {
            panic!("greedy strategy doesn't work here!!");
        }
    }
    sol
}

pub fn cheapest_insertion(vrp_instance: &Arc<VRPInstance>) -> VRPSolution {
    let mut customer_nos: Vec<usize> = (1..vrp_instance.num_customers).collect();

    // randomly shuffled
    // let seed = 42u64;
    // let mut rng = StdRng::seed_from_u64(seed);

    let mut rng = rng();
    customer_nos.shuffle(&mut rng);

    let mut sol = VRPSolution::new(vrp_instance.clone());
    for cust_no in customer_nos {
        let demand = vrp_instance.demand_of_customer[cust_no];
        let mut best_stop_idx: Option<usize> = None;
        let mut best_vehicle_idx: Option<usize> = None;
        let mut best_cost_delta = f64::MAX;

        for vehicle_idx in 0..vrp_instance.num_vehicles {
            let route = &sol.routes[vehicle_idx];
            let ((cost, feasible), stop_idx) =
                route.speculative_add_best(&Stop::new(cust_no.try_into().unwrap(), demand));
            if feasible && cost - route.cost() < best_cost_delta {
                best_cost_delta = cost - route.cost();
                best_stop_idx = Some(stop_idx);
                best_vehicle_idx = Some(vehicle_idx);
            }
        }
        if best_cost_delta == f64::MAX {
            panic!("Could not insert cust no: {}", cust_no);
        }

        sol.routes[best_vehicle_idx.unwrap()].add_stop_to_index(
            Stop::new(cust_no.try_into().unwrap(), demand),
            best_stop_idx.unwrap(),
        );
    }
    sol
}

pub fn sweep(vrp_instance: &Arc<VRPInstance>) -> Result<VRPSolution, String> {
    let mut sol = VRPSolution::new(vrp_instance.clone());

    let mut customer_nos: Vec<usize> = (1..vrp_instance.num_customers).collect();
    customer_nos.sort_by(|&a, &b| {
        let angle_a = calculate_polar_angle(vrp_instance, a);
        let angle_b = calculate_polar_angle(vrp_instance, b);
        angle_a.total_cmp(&angle_b)
    });
    let shuffle_seed = rng().random_range(0..customer_nos.len());
    customer_nos.rotate_left(shuffle_seed);

    for cust_no in customer_nos {
        let demand = vrp_instance.demand_of_customer[cust_no];
        let mut found = false;
        for vehicle_idx in 0..vrp_instance.num_vehicles {
            if vrp_instance.vehicle_capacity - sol.routes[vehicle_idx].used_capacity() >= demand {
                let len = sol.routes[vehicle_idx].stops().len();
                sol.routes[vehicle_idx]
                    .add_stop_to_index(Stop::new(cust_no.try_into().unwrap(), demand), len);

                found = true;
                break;
            }
        }
        if !found {
           return Err("didn't work".to_string());
        }
    }
<<<<<<< HEAD
    Ok(sol)
=======

    sol
>>>>>>> 9b0b6410
}

fn calculate_polar_angle(vrp_instance: &Arc<VRPInstance>, cust_no: usize) -> f64 {
    let depot_x = vrp_instance.x_coord_of_customer[0];
    let depot_y = vrp_instance.y_coord_of_customer[0];
    let cust_x = vrp_instance.x_coord_of_customer[cust_no];
    let cust_y = vrp_instance.y_coord_of_customer[cust_no];

    let delta_x = depot_x - cust_x;
    let delta_y = depot_y - cust_y;

    delta_y.atan2(delta_x)
}

pub fn clarke_wright(vrp: &Arc<VRPInstance>) -> Result<VRPSolution, String> {
    let n = vrp.num_customers;

    let mut routes: Vec<Route> = (1..n)
        .map(|cust_no| Route::new(vrp.clone(), cust_no))
        .collect();
    for (i, r) in routes.iter_mut().enumerate() {
        r.add_stop_to_index(
            Stop::new((i + 1).try_into().unwrap(), vrp.demand_of_customer[i + 1]),
            0,
        );
    }

    let mut rng = rng();
    let normal = Normal::new(1.0, 1.0).unwrap();

    let mut savings: Vec<(usize, usize, f64)> =
        Vec::with_capacity(((n - 1) * (n - 2) / 2) as usize);
    for i in 1..n {
        for j in i + 1..n {
            let s = vrp.distance_matrix.dist(i, 0) + vrp.distance_matrix.dist(0, j)
                - vrp.distance_matrix.dist(i, j);
            savings.push((i, j, s + normal.sample(&mut rng)));
        }
    }
    savings.sort_unstable_by(|a, b| (b.2).partial_cmp(&a.2).unwrap());

    for (i, j, s) in savings {
        if routes.len() <= vrp.num_vehicles {
            println!("breaking");
            break;
        }

        let ri = match routes
            .iter()
            .position(|r| r.contains_stop(i.try_into().unwrap()))
        {
            Some(x) => x,
            None => continue,
        };
        let rj = match routes
            .iter()
            .position(|r| r.contains_stop(j.try_into().unwrap()))
        {
            Some(x) => x,
            None => continue,
        };
        if ri == rj {
            continue;
        }

        // check for the "tail-to-head" merge: route_i.last == i, route_j.first == j
        let (last_i, first_j) = (routes[ri].last(), routes[rj].first());
        if last_i == i && first_j == j {
<<<<<<< HEAD
=======
            dbg_println!("merging");
>>>>>>> 9b0b6410
            let cap_i = routes[ri].used_capacity();
            let cap_j = routes[rj].used_capacity();
            if cap_i + cap_j <= vrp.vehicle_capacity {
                // take route_j out, append its stops onto route_i
                let (mut head, mut tail);
                if ri < rj {
                    head = routes.remove(rj);
                    tail = routes.remove(ri);
                } else {
                    head = routes.remove(ri);
                    tail = routes.remove(rj);
                }
                // merge head <- tail
                for stop in tail.stops().iter().cloned() {
                    head.add_stop_to_index(stop, head.stops().len());
                }
                routes.push(head);
            }
        } else {
            let (last_j, first_i) = (routes[rj].last(), routes[ri].first());
            if last_j == j && first_i == i {
<<<<<<< HEAD
=======
                dbg_println!("merging");
>>>>>>> 9b0b6410
                let cap_i = routes[ri].used_capacity();
                let cap_j = routes[rj].used_capacity();
                if cap_i + cap_j <= vrp.vehicle_capacity {
                    let (mut head, mut tail);
                    if ri < rj {
                        head = routes.remove(rj);
                        tail = routes.remove(ri);
                    } else {
                        head = routes.remove(ri);
                        tail = routes.remove(rj);
                    }
                    // merge head <- tail
                    for stop in tail.stops().iter().cloned() {
                        head.add_stop_to_index(stop, head.stops().len());
                    }
                    routes.push(head);
                }
            }
        }
    }
<<<<<<< HEAD
    if routes.len() > vrp.num_vehicles {
        return Err("didn't work".to_string());
=======
    for r in routes.iter() {
        dbg_println!("{:?}", r);
>>>>>>> 9b0b6410
    }
    

    let mut sol = VRPSolution::new(vrp.clone());
    for (i, route) in routes.iter().enumerate() {
        sol.routes[i] = route.clone();
    }
    Ok(sol)
}

pub fn clarke_wright_and_then_sweep(vrp: &Arc<VRPInstance>) -> VRPSolution {
    for _ in 0..5 {
        match clarke_wright(vrp) {
            Ok(sol) => return sol,
            Err(e) => continue
        }
    }
    for _ in 0..50 {
        match sweep(vrp) {
            Ok(sol) => return sol,
            Err(e) => continue
        }
    }

    return greedy(vrp);
}
<|MERGE_RESOLUTION|>--- conflicted
+++ resolved
@@ -104,12 +104,7 @@
            return Err("didn't work".to_string());
         }
     }
-<<<<<<< HEAD
     Ok(sol)
-=======
-
-    sol
->>>>>>> 9b0b6410
 }
 
 fn calculate_polar_angle(vrp_instance: &Arc<VRPInstance>, cust_no: usize) -> f64 {
@@ -178,10 +173,6 @@
         // check for the "tail-to-head" merge: route_i.last == i, route_j.first == j
         let (last_i, first_j) = (routes[ri].last(), routes[rj].first());
         if last_i == i && first_j == j {
-<<<<<<< HEAD
-=======
-            dbg_println!("merging");
->>>>>>> 9b0b6410
             let cap_i = routes[ri].used_capacity();
             let cap_j = routes[rj].used_capacity();
             if cap_i + cap_j <= vrp.vehicle_capacity {
@@ -203,10 +194,6 @@
         } else {
             let (last_j, first_i) = (routes[rj].last(), routes[ri].first());
             if last_j == j && first_i == i {
-<<<<<<< HEAD
-=======
-                dbg_println!("merging");
->>>>>>> 9b0b6410
                 let cap_i = routes[ri].used_capacity();
                 let cap_j = routes[rj].used_capacity();
                 if cap_i + cap_j <= vrp.vehicle_capacity {
@@ -227,13 +214,8 @@
             }
         }
     }
-<<<<<<< HEAD
     if routes.len() > vrp.num_vehicles {
         return Err("didn't work".to_string());
-=======
-    for r in routes.iter() {
-        dbg_println!("{:?}", r);
->>>>>>> 9b0b6410
     }
     
 
