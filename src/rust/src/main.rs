mod common;
mod vrp_instance;
mod solver;
mod construct;
mod swap;
mod jump;
pub mod solvers;

use std::time::Duration;
use std::{env, sync::Arc, time::Instant};
use solver::{SolveParams, TermCond};
use vrp_instance::VRPInstance;

use serde_json::{json, to_string_pretty};
use std::path::Path;
use std::fs::File;
use std::io::Write;

fn get_filename_from_path(path: &str) -> &str {
    Path::new(path)
        .file_name()
        .and_then(|filename| filename.to_str())
        .unwrap_or("")
}

fn main() {
    // Check if a file name was provided as a command-line argument
    let args: Vec<String> = env::args().collect();

    if args.len() < 2 {
        // If no arguments provided, run the test
        return;
    }

    let file_path = &args[1];
    let file_name = get_filename_from_path(file_path);

    let start = Instant::now();
    let vrp_instance = VRPInstance::new(file_path);
    let frac_patience = 0.7;
    let patience = (vrp_instance.num_customers as f64 * frac_patience) as usize;

    let sol = solver::solve::<solvers::MultiLNSSolver>(
        Arc::new(vrp_instance), 
<<<<<<< HEAD
    SolveParams {
            max_iters: 40000,
            patience: patience,
            constructor: construct::clarke_wright_and_then_sweep,
=======
        SolveParams {
            // terminate: TermCond::MaxIters(50000),
            terminate: TermCond::TimeElapsed(Duration::from_secs(30 * 1)),
            patience,
            constructor: construct::sweep,
            jumper: jump::random_drop,
>>>>>>> 9b0b6410
        }
    );
    let duration = start.elapsed();


    let output = json!({
        "Instance": file_name,
        "Time": (duration.as_secs_f64() * 100.0).round() / 100.0,
        "Result": sol.cost(),
        "Solution": sol.to_string(),
    });
    
    println!("{}", serde_json::to_string(&output).unwrap());

    let sol_path = &format!("./{}.sol", file_name);
    let path = Path::new(sol_path);
    let mut file = File::create(&path).unwrap();
    
    // Write the string to the file
    file.write_all(sol.to_file_string().as_bytes()).unwrap();
}
<|MERGE_RESOLUTION|>--- conflicted
+++ resolved
@@ -42,19 +42,12 @@
 
     let sol = solver::solve::<solvers::MultiLNSSolver>(
         Arc::new(vrp_instance), 
-<<<<<<< HEAD
-    SolveParams {
-            max_iters: 40000,
-            patience: patience,
-            constructor: construct::clarke_wright_and_then_sweep,
-=======
         SolveParams {
             // terminate: TermCond::MaxIters(50000),
             terminate: TermCond::TimeElapsed(Duration::from_secs(30 * 1)),
             patience,
             constructor: construct::sweep,
             jumper: jump::random_drop,
->>>>>>> 9b0b6410
         }
     );
     let duration = start.elapsed();
