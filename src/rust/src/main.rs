mod common;
mod vrp_instance;
mod solver;
mod construct;
pub mod solvers;

use std::{env, sync::Arc, time::Instant};
use solver::SolveParams;
use vrp_instance::VRPInstance;

use serde_json::{json, to_string_pretty};
use std::path::Path;
use std::fs::File;
use std::io::Write;

fn get_filename_from_path(path: &str) -> &str {
    Path::new(path)
        .file_name()
        .and_then(|filename| filename.to_str())
        .unwrap_or("")
}

fn main() {
    // Check if a file name was provided as a command-line argument
    let args: Vec<String> = env::args().collect();

    if args.len() < 2 {
        // If no arguments provided, run the test
        return;
    }

    let file_path = &args[1];
    let file_name = get_filename_from_path(file_path);

    let start = Instant::now();
<<<<<<< HEAD
    let vrp_instance = VRPInstance::new(file_path);

    let sol = solver::solve::<solvers::MoveLNSSolver>(
=======
    let vrp_instance = VRPInstance::new(file_name);
    // let mut solver = Solver::new(vrp_instance);
    // let sol = solver.solve();
    let sol = solver::solve::<solvers::SimpleLNSSolver>(
>>>>>>> 4ef30790
        Arc::new(vrp_instance), 
        SolveParams {
            max_iters: 1000,
            constructor: construct::greedy,
        }
    );
    let duration = start.elapsed();


    let output = json!({
        "Instance": file_name,
        "Time": (duration.as_secs_f64() * 100.0).round() / 100.0,
        "Result": sol.cost(),
        "Solution": sol.to_string(),
    });
    
    println!("{}", serde_json::to_string(&output).unwrap());

    let sol_path = &format!("./{}.sol", file_name);
    let path = Path::new(sol_path);
    let mut file = File::create(&path).unwrap();
    
    // Write the string to the file
    file.write_all(sol.to_file_string().as_bytes()).unwrap();
}<|MERGE_RESOLUTION|>--- conflicted
+++ resolved
@@ -33,16 +33,10 @@
     let file_name = get_filename_from_path(file_path);
 
     let start = Instant::now();
-<<<<<<< HEAD
-    let vrp_instance = VRPInstance::new(file_path);
-
-    let sol = solver::solve::<solvers::MoveLNSSolver>(
-=======
     let vrp_instance = VRPInstance::new(file_name);
     // let mut solver = Solver::new(vrp_instance);
     // let sol = solver.solve();
     let sol = solver::solve::<solvers::SimpleLNSSolver>(
->>>>>>> 4ef30790
         Arc::new(vrp_instance), 
         SolveParams {
             max_iters: 1000,
